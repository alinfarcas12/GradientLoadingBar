// !$*UTF8*$!
{
	archiveVersion = 1;
	classes = {
	};
	objectVersion = 46;
	objects = {

/* Begin PBXBuildFile section */
		607FACD61AFB9204008FA782 /* AppDelegate.swift in Sources */ = {isa = PBXBuildFile; fileRef = 607FACD51AFB9204008FA782 /* AppDelegate.swift */; };
		607FACD81AFB9204008FA782 /* BasicExampleViewController.swift in Sources */ = {isa = PBXBuildFile; fileRef = 607FACD71AFB9204008FA782 /* BasicExampleViewController.swift */; };
		607FACDB1AFB9204008FA782 /* Main.storyboard in Resources */ = {isa = PBXBuildFile; fileRef = 607FACD91AFB9204008FA782 /* Main.storyboard */; };
		607FACDD1AFB9204008FA782 /* Images.xcassets in Resources */ = {isa = PBXBuildFile; fileRef = 607FACDC1AFB9204008FA782 /* Images.xcassets */; };
		607FACE01AFB9204008FA782 /* LaunchScreen.xib in Resources */ = {isa = PBXBuildFile; fileRef = 607FACDE1AFB9204008FA782 /* LaunchScreen.xib */; };
		64E0F5BF2211B7D20066D00D /* GradientLoadingBarViewModelTestCase.swift in Sources */ = {isa = PBXBuildFile; fileRef = 64E0F5BB2211B7D20066D00D /* GradientLoadingBarViewModelTestCase.swift */; };
<<<<<<< HEAD
=======
		64E0F5C02211B7D20066D00D /* DisposableTestCase.swift in Sources */ = {isa = PBXBuildFile; fileRef = 64E0F5BD2211B7D20066D00D /* DisposableTestCase.swift */; };
		64E0F5C12211B7D20066D00D /* ObservableTestCase.swift in Sources */ = {isa = PBXBuildFile; fileRef = 64E0F5BE2211B7D20066D00D /* ObservableTestCase.swift */; };
		64E7F4252293E16B00BE5095 /* UIView+AnimateIsHiddenTestCase.swift in Sources */ = {isa = PBXBuildFile; fileRef = 64E7F4242293E16B00BE5095 /* UIView+AnimateIsHiddenTestCase.swift */; };
>>>>>>> 68b528cf
		77357BD34CFF2778341F80E8 /* Pods_GradientLoadingBar_Example.framework in Frameworks */ = {isa = PBXBuildFile; fileRef = 03CD5D69D7C3FBBDBF5FABBB /* Pods_GradientLoadingBar_Example.framework */; };
		8020C040972E902A8CCAA9E7 /* Pods_GradientLoadingBar_Tests.framework in Frameworks */ = {isa = PBXBuildFile; fileRef = 434E3C8A6E245A38C2831E73 /* Pods_GradientLoadingBar_Tests.framework */; };
		972CFBCC2138849A006F14C9 /* SafeAreaExampleViewController.swift in Sources */ = {isa = PBXBuildFile; fileRef = 972CFBCB2138849A006F14C9 /* SafeAreaExampleViewController.swift */; };
		97464E6721372BCD0097183A /* AdvancedExampleViewController.swift in Sources */ = {isa = PBXBuildFile; fileRef = 97464E6621372BCD0097183A /* AdvancedExampleViewController.swift */; };
		97464E6921372C010097183A /* NavigationBarExampleViewController.swift in Sources */ = {isa = PBXBuildFile; fileRef = 97464E6821372C010097183A /* NavigationBarExampleViewController.swift */; };
		97B6F5FE2143F31F008CFEA5 /* UIColor+CustomColors.swift in Sources */ = {isa = PBXBuildFile; fileRef = 97B6F5FA2143F31F008CFEA5 /* UIColor+CustomColors.swift */; };
		97B6F5FF2143F31F008CFEA5 /* BlueFilledButton.swift in Sources */ = {isa = PBXBuildFile; fileRef = 97B6F5FC2143F31F008CFEA5 /* BlueFilledButton.swift */; };
		97B6F6002143F31F008CFEA5 /* BlueBorderedButton.swift in Sources */ = {isa = PBXBuildFile; fileRef = 97B6F5FD2143F31F008CFEA5 /* BlueBorderedButton.swift */; };
/* End PBXBuildFile section */

/* Begin PBXContainerItemProxy section */
		607FACE61AFB9204008FA782 /* PBXContainerItemProxy */ = {
			isa = PBXContainerItemProxy;
			containerPortal = 607FACC81AFB9204008FA782 /* Project object */;
			proxyType = 1;
			remoteGlobalIDString = 607FACCF1AFB9204008FA782;
			remoteInfo = GradientLoadingBar;
		};
/* End PBXContainerItemProxy section */

/* Begin PBXFileReference section */
		03CD5D69D7C3FBBDBF5FABBB /* Pods_GradientLoadingBar_Example.framework */ = {isa = PBXFileReference; explicitFileType = wrapper.framework; includeInIndex = 0; path = Pods_GradientLoadingBar_Example.framework; sourceTree = BUILT_PRODUCTS_DIR; };
		0E24EC094BE0798D462B5F96 /* README.md */ = {isa = PBXFileReference; includeInIndex = 1; lastKnownFileType = net.daringfireball.markdown; name = README.md; path = ../README.md; sourceTree = "<group>"; };
		14959BE5652C9E83FC09BBDD /* Pods-GradientLoadingBar_Tests.release.xcconfig */ = {isa = PBXFileReference; includeInIndex = 1; lastKnownFileType = text.xcconfig; name = "Pods-GradientLoadingBar_Tests.release.xcconfig"; path = "Pods/Target Support Files/Pods-GradientLoadingBar_Tests/Pods-GradientLoadingBar_Tests.release.xcconfig"; sourceTree = "<group>"; };
		172FD3755BEBFF66683F5D81 /* Pods-GradientLoadingBar_Example.release.xcconfig */ = {isa = PBXFileReference; includeInIndex = 1; lastKnownFileType = text.xcconfig; name = "Pods-GradientLoadingBar_Example.release.xcconfig"; path = "Pods/Target Support Files/Pods-GradientLoadingBar_Example/Pods-GradientLoadingBar_Example.release.xcconfig"; sourceTree = "<group>"; };
		3DC26E6D2B0C63183F508578 /* Pods-GradientLoadingBar_Example.debug.xcconfig */ = {isa = PBXFileReference; includeInIndex = 1; lastKnownFileType = text.xcconfig; name = "Pods-GradientLoadingBar_Example.debug.xcconfig"; path = "Pods/Target Support Files/Pods-GradientLoadingBar_Example/Pods-GradientLoadingBar_Example.debug.xcconfig"; sourceTree = "<group>"; };
		434E3C8A6E245A38C2831E73 /* Pods_GradientLoadingBar_Tests.framework */ = {isa = PBXFileReference; explicitFileType = wrapper.framework; includeInIndex = 0; path = Pods_GradientLoadingBar_Tests.framework; sourceTree = BUILT_PRODUCTS_DIR; };
		607FACD01AFB9204008FA782 /* GradientLoadingBar_Example.app */ = {isa = PBXFileReference; explicitFileType = wrapper.application; includeInIndex = 0; path = GradientLoadingBar_Example.app; sourceTree = BUILT_PRODUCTS_DIR; };
		607FACD41AFB9204008FA782 /* Info.plist */ = {isa = PBXFileReference; lastKnownFileType = text.plist.xml; path = Info.plist; sourceTree = "<group>"; };
		607FACD51AFB9204008FA782 /* AppDelegate.swift */ = {isa = PBXFileReference; lastKnownFileType = sourcecode.swift; path = AppDelegate.swift; sourceTree = "<group>"; };
		607FACD71AFB9204008FA782 /* BasicExampleViewController.swift */ = {isa = PBXFileReference; lastKnownFileType = sourcecode.swift; path = BasicExampleViewController.swift; sourceTree = "<group>"; };
		607FACDA1AFB9204008FA782 /* Base */ = {isa = PBXFileReference; lastKnownFileType = file.storyboard; name = Base; path = Base.lproj/Main.storyboard; sourceTree = "<group>"; };
		607FACDC1AFB9204008FA782 /* Images.xcassets */ = {isa = PBXFileReference; lastKnownFileType = folder.assetcatalog; path = Images.xcassets; sourceTree = "<group>"; };
		607FACDF1AFB9204008FA782 /* Base */ = {isa = PBXFileReference; lastKnownFileType = file.xib; name = Base; path = Base.lproj/LaunchScreen.xib; sourceTree = "<group>"; };
		607FACE51AFB9204008FA782 /* GradientLoadingBar_Tests.xctest */ = {isa = PBXFileReference; explicitFileType = wrapper.cfbundle; includeInIndex = 0; path = GradientLoadingBar_Tests.xctest; sourceTree = BUILT_PRODUCTS_DIR; };
		607FACEA1AFB9204008FA782 /* Info.plist */ = {isa = PBXFileReference; lastKnownFileType = text.plist.xml; path = Info.plist; sourceTree = "<group>"; };
		64E0F5BB2211B7D20066D00D /* GradientLoadingBarViewModelTestCase.swift */ = {isa = PBXFileReference; fileEncoding = 4; lastKnownFileType = sourcecode.swift; path = GradientLoadingBarViewModelTestCase.swift; sourceTree = "<group>"; };
<<<<<<< HEAD
=======
		64E0F5BD2211B7D20066D00D /* DisposableTestCase.swift */ = {isa = PBXFileReference; fileEncoding = 4; lastKnownFileType = sourcecode.swift; path = DisposableTestCase.swift; sourceTree = "<group>"; };
		64E0F5BE2211B7D20066D00D /* ObservableTestCase.swift */ = {isa = PBXFileReference; fileEncoding = 4; lastKnownFileType = sourcecode.swift; path = ObservableTestCase.swift; sourceTree = "<group>"; };
		64E7F4242293E16B00BE5095 /* UIView+AnimateIsHiddenTestCase.swift */ = {isa = PBXFileReference; fileEncoding = 4; lastKnownFileType = sourcecode.swift; path = "UIView+AnimateIsHiddenTestCase.swift"; sourceTree = "<group>"; };
>>>>>>> 68b528cf
		972CFBCB2138849A006F14C9 /* SafeAreaExampleViewController.swift */ = {isa = PBXFileReference; lastKnownFileType = sourcecode.swift; path = SafeAreaExampleViewController.swift; sourceTree = "<group>"; };
		97464E6621372BCD0097183A /* AdvancedExampleViewController.swift */ = {isa = PBXFileReference; lastKnownFileType = sourcecode.swift; path = AdvancedExampleViewController.swift; sourceTree = "<group>"; };
		97464E6821372C010097183A /* NavigationBarExampleViewController.swift */ = {isa = PBXFileReference; lastKnownFileType = sourcecode.swift; path = NavigationBarExampleViewController.swift; sourceTree = "<group>"; };
		97B6F5FA2143F31F008CFEA5 /* UIColor+CustomColors.swift */ = {isa = PBXFileReference; fileEncoding = 4; lastKnownFileType = sourcecode.swift; path = "UIColor+CustomColors.swift"; sourceTree = "<group>"; };
		97B6F5FC2143F31F008CFEA5 /* BlueFilledButton.swift */ = {isa = PBXFileReference; fileEncoding = 4; lastKnownFileType = sourcecode.swift; path = BlueFilledButton.swift; sourceTree = "<group>"; };
		97B6F5FD2143F31F008CFEA5 /* BlueBorderedButton.swift */ = {isa = PBXFileReference; fileEncoding = 4; lastKnownFileType = sourcecode.swift; path = BlueBorderedButton.swift; sourceTree = "<group>"; };
		C06CA4DFA1DCB931095ABD3D /* GradientLoadingBar.podspec */ = {isa = PBXFileReference; includeInIndex = 1; lastKnownFileType = text; name = GradientLoadingBar.podspec; path = ../GradientLoadingBar.podspec; sourceTree = "<group>"; };
		F76834BE9E43CA11377EC030 /* LICENSE */ = {isa = PBXFileReference; includeInIndex = 1; lastKnownFileType = text; name = LICENSE; path = ../LICENSE; sourceTree = "<group>"; };
		FECB95A4857728345199461F /* Pods-GradientLoadingBar_Tests.debug.xcconfig */ = {isa = PBXFileReference; includeInIndex = 1; lastKnownFileType = text.xcconfig; name = "Pods-GradientLoadingBar_Tests.debug.xcconfig"; path = "Pods/Target Support Files/Pods-GradientLoadingBar_Tests/Pods-GradientLoadingBar_Tests.debug.xcconfig"; sourceTree = "<group>"; };
/* End PBXFileReference section */

/* Begin PBXFrameworksBuildPhase section */
		607FACCD1AFB9204008FA782 /* Frameworks */ = {
			isa = PBXFrameworksBuildPhase;
			buildActionMask = 2147483647;
			files = (
				77357BD34CFF2778341F80E8 /* Pods_GradientLoadingBar_Example.framework in Frameworks */,
			);
			runOnlyForDeploymentPostprocessing = 0;
		};
		607FACE21AFB9204008FA782 /* Frameworks */ = {
			isa = PBXFrameworksBuildPhase;
			buildActionMask = 2147483647;
			files = (
				8020C040972E902A8CCAA9E7 /* Pods_GradientLoadingBar_Tests.framework in Frameworks */,
			);
			runOnlyForDeploymentPostprocessing = 0;
		};
/* End PBXFrameworksBuildPhase section */

/* Begin PBXGroup section */
		607FACC71AFB9204008FA782 = {
			isa = PBXGroup;
			children = (
				607FACF51AFB993E008FA782 /* Podspec Metadata */,
				607FACD21AFB9204008FA782 /* Example for GradientLoadingBar */,
				607FACE81AFB9204008FA782 /* Tests */,
				607FACD11AFB9204008FA782 /* Products */,
				BFC08F9E633527E553EDA250 /* Pods */,
				DB185876CEF7C6517EB25B58 /* Frameworks */,
			);
			sourceTree = "<group>";
		};
		607FACD11AFB9204008FA782 /* Products */ = {
			isa = PBXGroup;
			children = (
				607FACD01AFB9204008FA782 /* GradientLoadingBar_Example.app */,
				607FACE51AFB9204008FA782 /* GradientLoadingBar_Tests.xctest */,
			);
			name = Products;
			sourceTree = "<group>";
		};
		607FACD21AFB9204008FA782 /* Example for GradientLoadingBar */ = {
			isa = PBXGroup;
			children = (
				97B6F5F92143F31F008CFEA5 /* Extensions */,
				97B6F5FB2143F31F008CFEA5 /* Views */,
				607FACD71AFB9204008FA782 /* BasicExampleViewController.swift */,
				972CFBCB2138849A006F14C9 /* SafeAreaExampleViewController.swift */,
				97464E6621372BCD0097183A /* AdvancedExampleViewController.swift */,
				97464E6821372C010097183A /* NavigationBarExampleViewController.swift */,
				607FACD51AFB9204008FA782 /* AppDelegate.swift */,
				607FACD91AFB9204008FA782 /* Main.storyboard */,
				607FACDC1AFB9204008FA782 /* Images.xcassets */,
				607FACDE1AFB9204008FA782 /* LaunchScreen.xib */,
				607FACD31AFB9204008FA782 /* Supporting Files */,
			);
			name = "Example for GradientLoadingBar";
			path = GradientLoadingBar;
			sourceTree = "<group>";
		};
		607FACD31AFB9204008FA782 /* Supporting Files */ = {
			isa = PBXGroup;
			children = (
				607FACD41AFB9204008FA782 /* Info.plist */,
			);
			name = "Supporting Files";
			sourceTree = "<group>";
		};
		607FACE81AFB9204008FA782 /* Tests */ = {
			isa = PBXGroup;
			children = (
				64E7F4222293E16B00BE5095 /* Extensions */,
				64E0F5B92211B7D20066D00D /* Feature */,
				607FACE91AFB9204008FA782 /* Supporting Files */,
			);
			path = Tests;
			sourceTree = "<group>";
		};
		607FACE91AFB9204008FA782 /* Supporting Files */ = {
			isa = PBXGroup;
			children = (
				607FACEA1AFB9204008FA782 /* Info.plist */,
			);
			name = "Supporting Files";
			sourceTree = "<group>";
		};
		607FACF51AFB993E008FA782 /* Podspec Metadata */ = {
			isa = PBXGroup;
			children = (
				C06CA4DFA1DCB931095ABD3D /* GradientLoadingBar.podspec */,
				0E24EC094BE0798D462B5F96 /* README.md */,
				F76834BE9E43CA11377EC030 /* LICENSE */,
			);
			name = "Podspec Metadata";
			sourceTree = "<group>";
		};
		64E0F5B92211B7D20066D00D /* Feature */ = {
			isa = PBXGroup;
			children = (
				64E0F5BA2211B7D20066D00D /* GradientLoadingBar */,
			);
			path = Feature;
			sourceTree = "<group>";
		};
		64E0F5BA2211B7D20066D00D /* GradientLoadingBar */ = {
			isa = PBXGroup;
			children = (
				64E0F5BB2211B7D20066D00D /* GradientLoadingBarViewModelTestCase.swift */,
			);
			path = GradientLoadingBar;
			sourceTree = "<group>";
		};
<<<<<<< HEAD
=======
		64E0F5BC2211B7D20066D00D /* Observable */ = {
			isa = PBXGroup;
			children = (
				64E0F5BD2211B7D20066D00D /* DisposableTestCase.swift */,
				64E0F5BE2211B7D20066D00D /* ObservableTestCase.swift */,
			);
			path = Observable;
			sourceTree = "<group>";
		};
		64E7F4222293E16B00BE5095 /* Extensions */ = {
			isa = PBXGroup;
			children = (
				64E7F4232293E16B00BE5095 /* UIView */,
			);
			path = Extensions;
			sourceTree = "<group>";
		};
		64E7F4232293E16B00BE5095 /* UIView */ = {
			isa = PBXGroup;
			children = (
				64E7F4242293E16B00BE5095 /* UIView+AnimateIsHiddenTestCase.swift */,
			);
			path = UIView;
			sourceTree = "<group>";
		};
>>>>>>> 68b528cf
		97B6F5F92143F31F008CFEA5 /* Extensions */ = {
			isa = PBXGroup;
			children = (
				97B6F5FA2143F31F008CFEA5 /* UIColor+CustomColors.swift */,
			);
			path = Extensions;
			sourceTree = "<group>";
		};
		97B6F5FB2143F31F008CFEA5 /* Views */ = {
			isa = PBXGroup;
			children = (
				97B6F5FC2143F31F008CFEA5 /* BlueFilledButton.swift */,
				97B6F5FD2143F31F008CFEA5 /* BlueBorderedButton.swift */,
			);
			path = Views;
			sourceTree = "<group>";
		};
		BFC08F9E633527E553EDA250 /* Pods */ = {
			isa = PBXGroup;
			children = (
				3DC26E6D2B0C63183F508578 /* Pods-GradientLoadingBar_Example.debug.xcconfig */,
				172FD3755BEBFF66683F5D81 /* Pods-GradientLoadingBar_Example.release.xcconfig */,
				FECB95A4857728345199461F /* Pods-GradientLoadingBar_Tests.debug.xcconfig */,
				14959BE5652C9E83FC09BBDD /* Pods-GradientLoadingBar_Tests.release.xcconfig */,
			);
			name = Pods;
			sourceTree = "<group>";
		};
		DB185876CEF7C6517EB25B58 /* Frameworks */ = {
			isa = PBXGroup;
			children = (
				03CD5D69D7C3FBBDBF5FABBB /* Pods_GradientLoadingBar_Example.framework */,
				434E3C8A6E245A38C2831E73 /* Pods_GradientLoadingBar_Tests.framework */,
			);
			name = Frameworks;
			sourceTree = "<group>";
		};
/* End PBXGroup section */

/* Begin PBXNativeTarget section */
		607FACCF1AFB9204008FA782 /* GradientLoadingBar_Example */ = {
			isa = PBXNativeTarget;
			buildConfigurationList = 607FACEF1AFB9204008FA782 /* Build configuration list for PBXNativeTarget "GradientLoadingBar_Example" */;
			buildPhases = (
				8A80B9B4778F0A3D30371790 /* [CP] Check Pods Manifest.lock */,
				607FACCC1AFB9204008FA782 /* Sources */,
				607FACCD1AFB9204008FA782 /* Frameworks */,
				607FACCE1AFB9204008FA782 /* Resources */,
				1A66A3C243446BE65EBE3AAE /* [CP] Embed Pods Frameworks */,
				972EE1C9201CA5C4001F603C /* Swiftformat */,
				9753E83D1F80F7D300EF2822 /* Swiftlint */,
			);
			buildRules = (
			);
			dependencies = (
			);
			name = GradientLoadingBar_Example;
			productName = GradientLoadingBar;
			productReference = 607FACD01AFB9204008FA782 /* GradientLoadingBar_Example.app */;
			productType = "com.apple.product-type.application";
		};
		607FACE41AFB9204008FA782 /* GradientLoadingBar_Tests */ = {
			isa = PBXNativeTarget;
			buildConfigurationList = 607FACF21AFB9204008FA782 /* Build configuration list for PBXNativeTarget "GradientLoadingBar_Tests" */;
			buildPhases = (
				04A6606B8779F59C5BA953A7 /* [CP] Check Pods Manifest.lock */,
				607FACE11AFB9204008FA782 /* Sources */,
				607FACE21AFB9204008FA782 /* Frameworks */,
				607FACE31AFB9204008FA782 /* Resources */,
				972EE1CA201CA5E5001F603C /* Swiftformat */,
				97C4F18C1F7F8E7E00739B14 /* Swiftlint */,
			);
			buildRules = (
			);
			dependencies = (
				607FACE71AFB9204008FA782 /* PBXTargetDependency */,
			);
			name = GradientLoadingBar_Tests;
			productName = Tests;
			productReference = 607FACE51AFB9204008FA782 /* GradientLoadingBar_Tests.xctest */;
			productType = "com.apple.product-type.bundle.unit-test";
		};
/* End PBXNativeTarget section */

/* Begin PBXProject section */
		607FACC81AFB9204008FA782 /* Project object */ = {
			isa = PBXProject;
			attributes = {
				LastSwiftUpdateCheck = 0720;
				LastUpgradeCheck = 1020;
				ORGANIZATIONNAME = CocoaPods;
				TargetAttributes = {
					607FACCF1AFB9204008FA782 = {
						CreatedOnToolsVersion = 6.3.1;
						LastSwiftMigration = 1020;
					};
					607FACE41AFB9204008FA782 = {
						CreatedOnToolsVersion = 6.3.1;
						LastSwiftMigration = 1020;
						TestTargetID = 607FACCF1AFB9204008FA782;
					};
				};
			};
			buildConfigurationList = 607FACCB1AFB9204008FA782 /* Build configuration list for PBXProject "GradientLoadingBar" */;
			compatibilityVersion = "Xcode 3.2";
			developmentRegion = en;
			hasScannedForEncodings = 0;
			knownRegions = (
				en,
				Base,
			);
			mainGroup = 607FACC71AFB9204008FA782;
			productRefGroup = 607FACD11AFB9204008FA782 /* Products */;
			projectDirPath = "";
			projectRoot = "";
			targets = (
				607FACCF1AFB9204008FA782 /* GradientLoadingBar_Example */,
				607FACE41AFB9204008FA782 /* GradientLoadingBar_Tests */,
			);
		};
/* End PBXProject section */

/* Begin PBXResourcesBuildPhase section */
		607FACCE1AFB9204008FA782 /* Resources */ = {
			isa = PBXResourcesBuildPhase;
			buildActionMask = 2147483647;
			files = (
				607FACDB1AFB9204008FA782 /* Main.storyboard in Resources */,
				607FACE01AFB9204008FA782 /* LaunchScreen.xib in Resources */,
				607FACDD1AFB9204008FA782 /* Images.xcassets in Resources */,
			);
			runOnlyForDeploymentPostprocessing = 0;
		};
		607FACE31AFB9204008FA782 /* Resources */ = {
			isa = PBXResourcesBuildPhase;
			buildActionMask = 2147483647;
			files = (
			);
			runOnlyForDeploymentPostprocessing = 0;
		};
/* End PBXResourcesBuildPhase section */

/* Begin PBXShellScriptBuildPhase section */
		04A6606B8779F59C5BA953A7 /* [CP] Check Pods Manifest.lock */ = {
			isa = PBXShellScriptBuildPhase;
			buildActionMask = 2147483647;
			files = (
			);
			inputPaths = (
				"${PODS_PODFILE_DIR_PATH}/Podfile.lock",
				"${PODS_ROOT}/Manifest.lock",
			);
			name = "[CP] Check Pods Manifest.lock";
			outputPaths = (
				"$(DERIVED_FILE_DIR)/Pods-GradientLoadingBar_Tests-checkManifestLockResult.txt",
			);
			runOnlyForDeploymentPostprocessing = 0;
			shellPath = /bin/sh;
			shellScript = "diff \"${PODS_PODFILE_DIR_PATH}/Podfile.lock\" \"${PODS_ROOT}/Manifest.lock\" > /dev/null\nif [ $? != 0 ] ; then\n    # print error to STDERR\n    echo \"error: The sandbox is not in sync with the Podfile.lock. Run 'pod install' or update your CocoaPods installation.\" >&2\n    exit 1\nfi\n# This output is used by Xcode 'outputs' to avoid re-running this script phase.\necho \"SUCCESS\" > \"${SCRIPT_OUTPUT_FILE_0}\"\n";
			showEnvVarsInLog = 0;
		};
		1A66A3C243446BE65EBE3AAE /* [CP] Embed Pods Frameworks */ = {
			isa = PBXShellScriptBuildPhase;
			buildActionMask = 2147483647;
			files = (
			);
			inputPaths = (
				"${PODS_ROOT}/Target Support Files/Pods-GradientLoadingBar_Example/Pods-GradientLoadingBar_Example-frameworks.sh",
				"${BUILT_PRODUCTS_DIR}/GradientLoadingBar/GradientLoadingBar.framework",
				"${BUILT_PRODUCTS_DIR}/LightweightObservable/LightweightObservable.framework",
			);
			name = "[CP] Embed Pods Frameworks";
			outputPaths = (
				"${TARGET_BUILD_DIR}/${FRAMEWORKS_FOLDER_PATH}/GradientLoadingBar.framework",
				"${TARGET_BUILD_DIR}/${FRAMEWORKS_FOLDER_PATH}/LightweightObservable.framework",
			);
			runOnlyForDeploymentPostprocessing = 0;
			shellPath = /bin/sh;
			shellScript = "\"${PODS_ROOT}/Target Support Files/Pods-GradientLoadingBar_Example/Pods-GradientLoadingBar_Example-frameworks.sh\"\n";
			showEnvVarsInLog = 0;
		};
		8A80B9B4778F0A3D30371790 /* [CP] Check Pods Manifest.lock */ = {
			isa = PBXShellScriptBuildPhase;
			buildActionMask = 2147483647;
			files = (
			);
			inputPaths = (
				"${PODS_PODFILE_DIR_PATH}/Podfile.lock",
				"${PODS_ROOT}/Manifest.lock",
			);
			name = "[CP] Check Pods Manifest.lock";
			outputPaths = (
				"$(DERIVED_FILE_DIR)/Pods-GradientLoadingBar_Example-checkManifestLockResult.txt",
			);
			runOnlyForDeploymentPostprocessing = 0;
			shellPath = /bin/sh;
			shellScript = "diff \"${PODS_PODFILE_DIR_PATH}/Podfile.lock\" \"${PODS_ROOT}/Manifest.lock\" > /dev/null\nif [ $? != 0 ] ; then\n    # print error to STDERR\n    echo \"error: The sandbox is not in sync with the Podfile.lock. Run 'pod install' or update your CocoaPods installation.\" >&2\n    exit 1\nfi\n# This output is used by Xcode 'outputs' to avoid re-running this script phase.\necho \"SUCCESS\" > \"${SCRIPT_OUTPUT_FILE_0}\"\n";
			showEnvVarsInLog = 0;
		};
		972EE1C9201CA5C4001F603C /* Swiftformat */ = {
			isa = PBXShellScriptBuildPhase;
			buildActionMask = 2147483647;
			files = (
			);
			inputPaths = (
			);
			name = Swiftformat;
			outputPaths = (
			);
			runOnlyForDeploymentPostprocessing = 0;
			shellPath = /bin/sh;
			shellScript = "SWIFTFORMAT=\"${PODS_ROOT}/SwiftFormat/CommandLineTool/swiftformat\"\nif [ ! -f \"$SWIFTFORMAT\" ]; then\n    echo \"warning: SwiftFormat not installed!\"\n    exit 1\nfi\n\n$SWIFTFORMAT ../\n";
		};
		972EE1CA201CA5E5001F603C /* Swiftformat */ = {
			isa = PBXShellScriptBuildPhase;
			buildActionMask = 2147483647;
			files = (
			);
			inputPaths = (
			);
			name = Swiftformat;
			outputPaths = (
			);
			runOnlyForDeploymentPostprocessing = 0;
			shellPath = /bin/sh;
			shellScript = "SWIFTFORMAT=\"${PODS_ROOT}/SwiftFormat/CommandLineTool/swiftformat\"\nif [ ! -f \"$SWIFTFORMAT\" ]; then\n    echo \"warning: SwiftFormat not installed!\"\n    exit 1\nfi\n\n$SWIFTFORMAT ../ --disable \"trailingCommas\"";
		};
		9753E83D1F80F7D300EF2822 /* Swiftlint */ = {
			isa = PBXShellScriptBuildPhase;
			buildActionMask = 2147483647;
			files = (
			);
			inputPaths = (
			);
			name = Swiftlint;
			outputPaths = (
			);
			runOnlyForDeploymentPostprocessing = 0;
			shellPath = /bin/sh;
			shellScript = "SWIFTLINT=\"${PODS_ROOT}/SwiftLint/swiftlint\"\nif [ ! -f \"$SWIFTLINT\" ]; then\n    echo \"warning: SwiftLint not installed!\"\n    exit 1\nfi\n\n$SWIFTLINT\n";
		};
		97C4F18C1F7F8E7E00739B14 /* Swiftlint */ = {
			isa = PBXShellScriptBuildPhase;
			buildActionMask = 2147483647;
			files = (
			);
			inputPaths = (
			);
			name = Swiftlint;
			outputPaths = (
			);
			runOnlyForDeploymentPostprocessing = 0;
			shellPath = /bin/sh;
			shellScript = "SWIFTLINT=\"${PODS_ROOT}/SwiftLint/swiftlint\"\nif [ ! -f \"$SWIFTLINT\" ]; then\n    echo \"warning: SwiftLint not installed!\"\n    exit 1\nfi\n\n$SWIFTLINT";
		};
/* End PBXShellScriptBuildPhase section */

/* Begin PBXSourcesBuildPhase section */
		607FACCC1AFB9204008FA782 /* Sources */ = {
			isa = PBXSourcesBuildPhase;
			buildActionMask = 2147483647;
			files = (
				607FACD81AFB9204008FA782 /* BasicExampleViewController.swift in Sources */,
				972CFBCC2138849A006F14C9 /* SafeAreaExampleViewController.swift in Sources */,
				97464E6721372BCD0097183A /* AdvancedExampleViewController.swift in Sources */,
				607FACD61AFB9204008FA782 /* AppDelegate.swift in Sources */,
				97B6F5FF2143F31F008CFEA5 /* BlueFilledButton.swift in Sources */,
				97B6F5FE2143F31F008CFEA5 /* UIColor+CustomColors.swift in Sources */,
				97B6F6002143F31F008CFEA5 /* BlueBorderedButton.swift in Sources */,
				97464E6921372C010097183A /* NavigationBarExampleViewController.swift in Sources */,
			);
			runOnlyForDeploymentPostprocessing = 0;
		};
		607FACE11AFB9204008FA782 /* Sources */ = {
			isa = PBXSourcesBuildPhase;
			buildActionMask = 2147483647;
			files = (
				64E0F5BF2211B7D20066D00D /* GradientLoadingBarViewModelTestCase.swift in Sources */,
<<<<<<< HEAD
=======
				64E0F5C02211B7D20066D00D /* DisposableTestCase.swift in Sources */,
				64E7F4252293E16B00BE5095 /* UIView+AnimateIsHiddenTestCase.swift in Sources */,
				64E0F5C12211B7D20066D00D /* ObservableTestCase.swift in Sources */,
>>>>>>> 68b528cf
			);
			runOnlyForDeploymentPostprocessing = 0;
		};
/* End PBXSourcesBuildPhase section */

/* Begin PBXTargetDependency section */
		607FACE71AFB9204008FA782 /* PBXTargetDependency */ = {
			isa = PBXTargetDependency;
			target = 607FACCF1AFB9204008FA782 /* GradientLoadingBar_Example */;
			targetProxy = 607FACE61AFB9204008FA782 /* PBXContainerItemProxy */;
		};
/* End PBXTargetDependency section */

/* Begin PBXVariantGroup section */
		607FACD91AFB9204008FA782 /* Main.storyboard */ = {
			isa = PBXVariantGroup;
			children = (
				607FACDA1AFB9204008FA782 /* Base */,
			);
			name = Main.storyboard;
			sourceTree = "<group>";
		};
		607FACDE1AFB9204008FA782 /* LaunchScreen.xib */ = {
			isa = PBXVariantGroup;
			children = (
				607FACDF1AFB9204008FA782 /* Base */,
			);
			name = LaunchScreen.xib;
			sourceTree = "<group>";
		};
/* End PBXVariantGroup section */

/* Begin XCBuildConfiguration section */
		607FACED1AFB9204008FA782 /* Debug */ = {
			isa = XCBuildConfiguration;
			buildSettings = {
				ALWAYS_SEARCH_USER_PATHS = NO;
				CLANG_ANALYZER_LOCALIZABILITY_NONLOCALIZED = YES;
				CLANG_CXX_LANGUAGE_STANDARD = "gnu++0x";
				CLANG_CXX_LIBRARY = "libc++";
				CLANG_ENABLE_MODULES = YES;
				CLANG_ENABLE_OBJC_ARC = YES;
				CLANG_WARN_BLOCK_CAPTURE_AUTORELEASING = YES;
				CLANG_WARN_BOOL_CONVERSION = YES;
				CLANG_WARN_COMMA = YES;
				CLANG_WARN_CONSTANT_CONVERSION = YES;
				CLANG_WARN_DEPRECATED_OBJC_IMPLEMENTATIONS = YES;
				CLANG_WARN_DIRECT_OBJC_ISA_USAGE = YES_ERROR;
				CLANG_WARN_EMPTY_BODY = YES;
				CLANG_WARN_ENUM_CONVERSION = YES;
				CLANG_WARN_INFINITE_RECURSION = YES;
				CLANG_WARN_INT_CONVERSION = YES;
				CLANG_WARN_NON_LITERAL_NULL_CONVERSION = YES;
				CLANG_WARN_OBJC_IMPLICIT_RETAIN_SELF = YES;
				CLANG_WARN_OBJC_LITERAL_CONVERSION = YES;
				CLANG_WARN_OBJC_ROOT_CLASS = YES_ERROR;
				CLANG_WARN_RANGE_LOOP_ANALYSIS = YES;
				CLANG_WARN_STRICT_PROTOTYPES = YES;
				CLANG_WARN_SUSPICIOUS_MOVE = YES;
				CLANG_WARN_UNREACHABLE_CODE = YES;
				CLANG_WARN__DUPLICATE_METHOD_MATCH = YES;
				"CODE_SIGN_IDENTITY[sdk=iphoneos*]" = "iPhone Developer";
				COPY_PHASE_STRIP = NO;
				DEBUG_INFORMATION_FORMAT = "dwarf-with-dsym";
				ENABLE_STRICT_OBJC_MSGSEND = YES;
				ENABLE_TESTABILITY = YES;
				GCC_C_LANGUAGE_STANDARD = gnu99;
				GCC_DYNAMIC_NO_PIC = NO;
				GCC_NO_COMMON_BLOCKS = YES;
				GCC_OPTIMIZATION_LEVEL = 0;
				GCC_PREPROCESSOR_DEFINITIONS = (
					"DEBUG=1",
					"$(inherited)",
				);
				GCC_SYMBOLS_PRIVATE_EXTERN = NO;
				GCC_WARN_64_TO_32_BIT_CONVERSION = YES;
				GCC_WARN_ABOUT_RETURN_TYPE = YES_ERROR;
				GCC_WARN_UNDECLARED_SELECTOR = YES;
				GCC_WARN_UNINITIALIZED_AUTOS = YES_AGGRESSIVE;
				GCC_WARN_UNUSED_FUNCTION = YES;
				GCC_WARN_UNUSED_VARIABLE = YES;
				IPHONEOS_DEPLOYMENT_TARGET = 9.0;
				MTL_ENABLE_DEBUG_INFO = YES;
				ONLY_ACTIVE_ARCH = YES;
				SDKROOT = iphoneos;
				SWIFT_OPTIMIZATION_LEVEL = "-Onone";
			};
			name = Debug;
		};
		607FACEE1AFB9204008FA782 /* Release */ = {
			isa = XCBuildConfiguration;
			buildSettings = {
				ALWAYS_SEARCH_USER_PATHS = NO;
				CLANG_ANALYZER_LOCALIZABILITY_NONLOCALIZED = YES;
				CLANG_CXX_LANGUAGE_STANDARD = "gnu++0x";
				CLANG_CXX_LIBRARY = "libc++";
				CLANG_ENABLE_MODULES = YES;
				CLANG_ENABLE_OBJC_ARC = YES;
				CLANG_WARN_BLOCK_CAPTURE_AUTORELEASING = YES;
				CLANG_WARN_BOOL_CONVERSION = YES;
				CLANG_WARN_COMMA = YES;
				CLANG_WARN_CONSTANT_CONVERSION = YES;
				CLANG_WARN_DEPRECATED_OBJC_IMPLEMENTATIONS = YES;
				CLANG_WARN_DIRECT_OBJC_ISA_USAGE = YES_ERROR;
				CLANG_WARN_EMPTY_BODY = YES;
				CLANG_WARN_ENUM_CONVERSION = YES;
				CLANG_WARN_INFINITE_RECURSION = YES;
				CLANG_WARN_INT_CONVERSION = YES;
				CLANG_WARN_NON_LITERAL_NULL_CONVERSION = YES;
				CLANG_WARN_OBJC_IMPLICIT_RETAIN_SELF = YES;
				CLANG_WARN_OBJC_LITERAL_CONVERSION = YES;
				CLANG_WARN_OBJC_ROOT_CLASS = YES_ERROR;
				CLANG_WARN_RANGE_LOOP_ANALYSIS = YES;
				CLANG_WARN_STRICT_PROTOTYPES = YES;
				CLANG_WARN_SUSPICIOUS_MOVE = YES;
				CLANG_WARN_UNREACHABLE_CODE = YES;
				CLANG_WARN__DUPLICATE_METHOD_MATCH = YES;
				"CODE_SIGN_IDENTITY[sdk=iphoneos*]" = "iPhone Developer";
				COPY_PHASE_STRIP = NO;
				DEBUG_INFORMATION_FORMAT = "dwarf-with-dsym";
				ENABLE_NS_ASSERTIONS = NO;
				ENABLE_STRICT_OBJC_MSGSEND = YES;
				GCC_C_LANGUAGE_STANDARD = gnu99;
				GCC_NO_COMMON_BLOCKS = YES;
				GCC_WARN_64_TO_32_BIT_CONVERSION = YES;
				GCC_WARN_ABOUT_RETURN_TYPE = YES_ERROR;
				GCC_WARN_UNDECLARED_SELECTOR = YES;
				GCC_WARN_UNINITIALIZED_AUTOS = YES_AGGRESSIVE;
				GCC_WARN_UNUSED_FUNCTION = YES;
				GCC_WARN_UNUSED_VARIABLE = YES;
				IPHONEOS_DEPLOYMENT_TARGET = 9.0;
				MTL_ENABLE_DEBUG_INFO = NO;
				SDKROOT = iphoneos;
				SWIFT_OPTIMIZATION_LEVEL = "-Owholemodule";
				VALIDATE_PRODUCT = YES;
			};
			name = Release;
		};
		607FACF01AFB9204008FA782 /* Debug */ = {
			isa = XCBuildConfiguration;
			baseConfigurationReference = 3DC26E6D2B0C63183F508578 /* Pods-GradientLoadingBar_Example.debug.xcconfig */;
			buildSettings = {
				ASSETCATALOG_COMPILER_APPICON_NAME = AppIcon;
				INFOPLIST_FILE = GradientLoadingBar/Info.plist;
				LD_RUNPATH_SEARCH_PATHS = "$(inherited) @executable_path/Frameworks";
				MODULE_NAME = ExampleApp;
				PRODUCT_BUNDLE_IDENTIFIER = "org.cocoapods.demo.$(PRODUCT_NAME:rfc1034identifier)";
				PRODUCT_NAME = "$(TARGET_NAME)";
				SWIFT_VERSION = 5.0;
				TARGETED_DEVICE_FAMILY = "1,2";
			};
			name = Debug;
		};
		607FACF11AFB9204008FA782 /* Release */ = {
			isa = XCBuildConfiguration;
			baseConfigurationReference = 172FD3755BEBFF66683F5D81 /* Pods-GradientLoadingBar_Example.release.xcconfig */;
			buildSettings = {
				ASSETCATALOG_COMPILER_APPICON_NAME = AppIcon;
				INFOPLIST_FILE = GradientLoadingBar/Info.plist;
				LD_RUNPATH_SEARCH_PATHS = "$(inherited) @executable_path/Frameworks";
				MODULE_NAME = ExampleApp;
				PRODUCT_BUNDLE_IDENTIFIER = "org.cocoapods.demo.$(PRODUCT_NAME:rfc1034identifier)";
				PRODUCT_NAME = "$(TARGET_NAME)";
				SWIFT_VERSION = 5.0;
				TARGETED_DEVICE_FAMILY = "1,2";
			};
			name = Release;
		};
		607FACF31AFB9204008FA782 /* Debug */ = {
			isa = XCBuildConfiguration;
			baseConfigurationReference = FECB95A4857728345199461F /* Pods-GradientLoadingBar_Tests.debug.xcconfig */;
			buildSettings = {
				FRAMEWORK_SEARCH_PATHS = "$(inherited)";
				GCC_PREPROCESSOR_DEFINITIONS = (
					"DEBUG=1",
					"$(inherited)",
				);
				INFOPLIST_FILE = Tests/Info.plist;
				LD_RUNPATH_SEARCH_PATHS = "$(inherited) @executable_path/Frameworks @loader_path/Frameworks";
				PRODUCT_BUNDLE_IDENTIFIER = "org.cocoapods.$(PRODUCT_NAME:rfc1034identifier)";
				PRODUCT_NAME = "$(TARGET_NAME)";
				SWIFT_VERSION = 5.0;
				TEST_HOST = "$(BUILT_PRODUCTS_DIR)/GradientLoadingBar_Example.app/GradientLoadingBar_Example";
			};
			name = Debug;
		};
		607FACF41AFB9204008FA782 /* Release */ = {
			isa = XCBuildConfiguration;
			baseConfigurationReference = 14959BE5652C9E83FC09BBDD /* Pods-GradientLoadingBar_Tests.release.xcconfig */;
			buildSettings = {
				FRAMEWORK_SEARCH_PATHS = "$(inherited)";
				INFOPLIST_FILE = Tests/Info.plist;
				LD_RUNPATH_SEARCH_PATHS = "$(inherited) @executable_path/Frameworks @loader_path/Frameworks";
				PRODUCT_BUNDLE_IDENTIFIER = "org.cocoapods.$(PRODUCT_NAME:rfc1034identifier)";
				PRODUCT_NAME = "$(TARGET_NAME)";
				SWIFT_VERSION = 5.0;
				TEST_HOST = "$(BUILT_PRODUCTS_DIR)/GradientLoadingBar_Example.app/GradientLoadingBar_Example";
			};
			name = Release;
		};
/* End XCBuildConfiguration section */

/* Begin XCConfigurationList section */
		607FACCB1AFB9204008FA782 /* Build configuration list for PBXProject "GradientLoadingBar" */ = {
			isa = XCConfigurationList;
			buildConfigurations = (
				607FACED1AFB9204008FA782 /* Debug */,
				607FACEE1AFB9204008FA782 /* Release */,
			);
			defaultConfigurationIsVisible = 0;
			defaultConfigurationName = Release;
		};
		607FACEF1AFB9204008FA782 /* Build configuration list for PBXNativeTarget "GradientLoadingBar_Example" */ = {
			isa = XCConfigurationList;
			buildConfigurations = (
				607FACF01AFB9204008FA782 /* Debug */,
				607FACF11AFB9204008FA782 /* Release */,
			);
			defaultConfigurationIsVisible = 0;
			defaultConfigurationName = Release;
		};
		607FACF21AFB9204008FA782 /* Build configuration list for PBXNativeTarget "GradientLoadingBar_Tests" */ = {
			isa = XCConfigurationList;
			buildConfigurations = (
				607FACF31AFB9204008FA782 /* Debug */,
				607FACF41AFB9204008FA782 /* Release */,
			);
			defaultConfigurationIsVisible = 0;
			defaultConfigurationName = Release;
		};
/* End XCConfigurationList section */
	};
	rootObject = 607FACC81AFB9204008FA782 /* Project object */;
}<|MERGE_RESOLUTION|>--- conflicted
+++ resolved
@@ -13,12 +13,7 @@
 		607FACDD1AFB9204008FA782 /* Images.xcassets in Resources */ = {isa = PBXBuildFile; fileRef = 607FACDC1AFB9204008FA782 /* Images.xcassets */; };
 		607FACE01AFB9204008FA782 /* LaunchScreen.xib in Resources */ = {isa = PBXBuildFile; fileRef = 607FACDE1AFB9204008FA782 /* LaunchScreen.xib */; };
 		64E0F5BF2211B7D20066D00D /* GradientLoadingBarViewModelTestCase.swift in Sources */ = {isa = PBXBuildFile; fileRef = 64E0F5BB2211B7D20066D00D /* GradientLoadingBarViewModelTestCase.swift */; };
-<<<<<<< HEAD
-=======
-		64E0F5C02211B7D20066D00D /* DisposableTestCase.swift in Sources */ = {isa = PBXBuildFile; fileRef = 64E0F5BD2211B7D20066D00D /* DisposableTestCase.swift */; };
-		64E0F5C12211B7D20066D00D /* ObservableTestCase.swift in Sources */ = {isa = PBXBuildFile; fileRef = 64E0F5BE2211B7D20066D00D /* ObservableTestCase.swift */; };
 		64E7F4252293E16B00BE5095 /* UIView+AnimateIsHiddenTestCase.swift in Sources */ = {isa = PBXBuildFile; fileRef = 64E7F4242293E16B00BE5095 /* UIView+AnimateIsHiddenTestCase.swift */; };
->>>>>>> 68b528cf
 		77357BD34CFF2778341F80E8 /* Pods_GradientLoadingBar_Example.framework in Frameworks */ = {isa = PBXBuildFile; fileRef = 03CD5D69D7C3FBBDBF5FABBB /* Pods_GradientLoadingBar_Example.framework */; };
 		8020C040972E902A8CCAA9E7 /* Pods_GradientLoadingBar_Tests.framework in Frameworks */ = {isa = PBXBuildFile; fileRef = 434E3C8A6E245A38C2831E73 /* Pods_GradientLoadingBar_Tests.framework */; };
 		972CFBCC2138849A006F14C9 /* SafeAreaExampleViewController.swift in Sources */ = {isa = PBXBuildFile; fileRef = 972CFBCB2138849A006F14C9 /* SafeAreaExampleViewController.swift */; };
@@ -56,12 +51,7 @@
 		607FACE51AFB9204008FA782 /* GradientLoadingBar_Tests.xctest */ = {isa = PBXFileReference; explicitFileType = wrapper.cfbundle; includeInIndex = 0; path = GradientLoadingBar_Tests.xctest; sourceTree = BUILT_PRODUCTS_DIR; };
 		607FACEA1AFB9204008FA782 /* Info.plist */ = {isa = PBXFileReference; lastKnownFileType = text.plist.xml; path = Info.plist; sourceTree = "<group>"; };
 		64E0F5BB2211B7D20066D00D /* GradientLoadingBarViewModelTestCase.swift */ = {isa = PBXFileReference; fileEncoding = 4; lastKnownFileType = sourcecode.swift; path = GradientLoadingBarViewModelTestCase.swift; sourceTree = "<group>"; };
-<<<<<<< HEAD
-=======
-		64E0F5BD2211B7D20066D00D /* DisposableTestCase.swift */ = {isa = PBXFileReference; fileEncoding = 4; lastKnownFileType = sourcecode.swift; path = DisposableTestCase.swift; sourceTree = "<group>"; };
-		64E0F5BE2211B7D20066D00D /* ObservableTestCase.swift */ = {isa = PBXFileReference; fileEncoding = 4; lastKnownFileType = sourcecode.swift; path = ObservableTestCase.swift; sourceTree = "<group>"; };
 		64E7F4242293E16B00BE5095 /* UIView+AnimateIsHiddenTestCase.swift */ = {isa = PBXFileReference; fileEncoding = 4; lastKnownFileType = sourcecode.swift; path = "UIView+AnimateIsHiddenTestCase.swift"; sourceTree = "<group>"; };
->>>>>>> 68b528cf
 		972CFBCB2138849A006F14C9 /* SafeAreaExampleViewController.swift */ = {isa = PBXFileReference; lastKnownFileType = sourcecode.swift; path = SafeAreaExampleViewController.swift; sourceTree = "<group>"; };
 		97464E6621372BCD0097183A /* AdvancedExampleViewController.swift */ = {isa = PBXFileReference; lastKnownFileType = sourcecode.swift; path = AdvancedExampleViewController.swift; sourceTree = "<group>"; };
 		97464E6821372C010097183A /* NavigationBarExampleViewController.swift */ = {isa = PBXFileReference; lastKnownFileType = sourcecode.swift; path = NavigationBarExampleViewController.swift; sourceTree = "<group>"; };
@@ -185,17 +175,6 @@
 			path = GradientLoadingBar;
 			sourceTree = "<group>";
 		};
-<<<<<<< HEAD
-=======
-		64E0F5BC2211B7D20066D00D /* Observable */ = {
-			isa = PBXGroup;
-			children = (
-				64E0F5BD2211B7D20066D00D /* DisposableTestCase.swift */,
-				64E0F5BE2211B7D20066D00D /* ObservableTestCase.swift */,
-			);
-			path = Observable;
-			sourceTree = "<group>";
-		};
 		64E7F4222293E16B00BE5095 /* Extensions */ = {
 			isa = PBXGroup;
 			children = (
@@ -212,7 +191,6 @@
 			path = UIView;
 			sourceTree = "<group>";
 		};
->>>>>>> 68b528cf
 		97B6F5F92143F31F008CFEA5 /* Extensions */ = {
 			isa = PBXGroup;
 			children = (
@@ -382,12 +360,10 @@
 			inputPaths = (
 				"${PODS_ROOT}/Target Support Files/Pods-GradientLoadingBar_Example/Pods-GradientLoadingBar_Example-frameworks.sh",
 				"${BUILT_PRODUCTS_DIR}/GradientLoadingBar/GradientLoadingBar.framework",
-				"${BUILT_PRODUCTS_DIR}/LightweightObservable/LightweightObservable.framework",
 			);
 			name = "[CP] Embed Pods Frameworks";
 			outputPaths = (
 				"${TARGET_BUILD_DIR}/${FRAMEWORKS_FOLDER_PATH}/GradientLoadingBar.framework",
-				"${TARGET_BUILD_DIR}/${FRAMEWORKS_FOLDER_PATH}/LightweightObservable.framework",
 			);
 			runOnlyForDeploymentPostprocessing = 0;
 			shellPath = /bin/sh;
@@ -491,12 +467,7 @@
 			buildActionMask = 2147483647;
 			files = (
 				64E0F5BF2211B7D20066D00D /* GradientLoadingBarViewModelTestCase.swift in Sources */,
-<<<<<<< HEAD
-=======
-				64E0F5C02211B7D20066D00D /* DisposableTestCase.swift in Sources */,
 				64E7F4252293E16B00BE5095 /* UIView+AnimateIsHiddenTestCase.swift in Sources */,
-				64E0F5C12211B7D20066D00D /* ObservableTestCase.swift in Sources */,
->>>>>>> 68b528cf
 			);
 			runOnlyForDeploymentPostprocessing = 0;
 		};
